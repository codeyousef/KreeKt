# Gradle files
*.iml
.gradle
build
captures
.kotlin

# IDE files
.idea
.vscode
*.swp
*.swo
*~
.DS_Store

# Platform specific
local.properties
.externalNativeBuild
.cxx
xcuserdata

# Private/temp files
#So we don't accidentally commit our private keys
*.gpg
<<<<<<< HEAD
/.claude/
/kotlin-js-store/
/specs/
=======
*.log
*.tmp
*.bak
*.orig
.claude/
.specify/
docs/private/

# Specs directory (planning docs not for version control)
/specs/

# Node.js (for JS target dependencies)
node_modules/
npm-debug.log*
yarn-debug.log*
yarn-error.log*

# Build artifacts
*.jar
*.class
*.dex
*.apk
*.aab
*.ipa

# Performance and profiling
*.hprof
*.jfr

# OS generated files
Thumbs.db
.directory
*.pid
>>>>>>> 23ea6c48
<|MERGE_RESOLUTION|>--- conflicted
+++ resolved
@@ -22,11 +22,6 @@
 # Private/temp files
 #So we don't accidentally commit our private keys
 *.gpg
-<<<<<<< HEAD
-/.claude/
-/kotlin-js-store/
-/specs/
-=======
 *.log
 *.tmp
 *.bak
@@ -59,5 +54,4 @@
 # OS generated files
 Thumbs.db
 .directory
-*.pid
->>>>>>> 23ea6c48
+*.pid